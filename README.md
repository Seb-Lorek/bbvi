--- conflicted
+++ resolved
@@ -1,6 +1,3 @@
-<<<<<<< HEAD
-# Black Box Variational Inference with JAX
-=======
 # A Stochastic Variational Inference Approach for Semiparametric Distributional Regression
 
 ## Overview
@@ -50,5 +47,4 @@
 
 ### Coding Style
 
-Try to follow the [Google `Python` Style Guide](https://google.github.io/styleguide/pyguide.html).
->>>>>>> e44fcbdc
+Try to follow the [Google `Python` Style Guide](https://google.github.io/styleguide/pyguide.html).